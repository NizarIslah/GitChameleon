--- conflicted
+++ resolved
@@ -1,11 +1,8 @@
 # GitChameleon: A Benchmark for Version-Conditioned Code Generation
 
 Benchmark associated with the paper ["GitChameleon: Unmasking the Version-Switching Capabilities of Code Generation Models"](https://arxiv.org/abs/2411.05830)
-<<<<<<< HEAD
 
 We thank Terry Zhuo and the BigCodeBench project (https://github.com/bigcode-project/bigcodebench) for providing a starting point for our codebase.
-=======
->>>>>>> bc8c91f8
 
 ### Downloading the Dataset
 
